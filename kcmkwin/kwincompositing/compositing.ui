<?xml version="1.0" encoding="UTF-8"?>
<ui version="4.0">
 <class>CompositingForm</class>
 <widget class="QWidget" name="CompositingForm">
  <property name="geometry">
   <rect>
    <x>0</x>
    <y>0</y>
<<<<<<< HEAD
    <width>497</width>
    <height>552</height>
=======
    <width>462</width>
    <height>415</height>
>>>>>>> 51a6b5fe
   </rect>
  </property>
  <layout class="QFormLayout" name="formLayout">
   <property name="fieldGrowthPolicy">
    <enum>QFormLayout::AllNonFixedFieldsGrow</enum>
   </property>
   <item row="0" column="0" colspan="2">
    <layout class="QVBoxLayout" name="verticalLayout_4">
     <item>
      <widget class="KMessageWidget" name="glCrashedWarning">
       <property name="visible">
        <bool>false</bool>
       </property>
       <property name="text" stdset="0">
        <string>OpenGL compositing (the default) has crashed KWin in the past.
This was most likely due to a driver bug.
If you think that you have meanwhile upgraded to a stable driver,
you can reset this protection but be aware that this might result in an immediate crash!
Alternatively, you might want to use the XRender backend instead.</string>
       </property>
       <property name="wordWrap" stdset="0">
        <bool>true</bool>
       </property>
      </widget>
     </item>
     <item>
      <widget class="KMessageWidget" name="unredirectInformation">
       <property name="visible">
        <bool>false</bool>
       </property>
       <property name="text" stdset="0">
        <string>Having full screen windows bypass the compositor is not supported on every hardware.</string>
       </property>
       <property name="wordWrap" stdset="0">
        <bool>true</bool>
       </property>
      </widget>
     </item>
     <item>
      <widget class="KMessageWidget" name="unredirectInformation">
       <property name="visible">
        <bool>false</bool>
       </property>
       <property name="text">
        <string>Having full screen windows bypass the compositor is not supported on every hardware.</string>
       </property>
       <property name="wordWrap">
        <bool>true</bool>
       </property>
       <property name="messageType">
        <enum>KMessageWidget::Information</enum>
       </property>
      </widget>
     </item>
     <item>
      <widget class="KMessageWidget" name="unredirectInformation">
       <property name="visible">
        <bool>false</bool>
       </property>
       <property name="text">
        <string>Having full screen windows bypass the compositor is not supported on every hardware.</string>
       </property>
       <property name="wordWrap">
        <bool>true</bool>
       </property>
       <property name="messageType">
        <enum>KMessageWidget::Information</enum>
       </property>
      </widget>
     </item>
     <item>
      <widget class="KMessageWidget" name="scaleWarning">
       <property name="visible">
        <bool>false</bool>
       </property>
       <property name="text" stdset="0">
        <string>Scale method &quot;Accurate&quot; is not supported by all hardware and can cause performance regressions and rendering artifacts.</string>
       </property>
       <property name="wordWrap" stdset="0">
        <bool>true</bool>
       </property>
      </widget>
     </item>
     <item>
      <widget class="KMessageWidget" name="tearingWarning">
       <property name="visible">
        <bool>false</bool>
       </property>
       <property name="wordWrap" stdset="0">
        <bool>true</bool>
       </property>
      </widget>
     </item>
     <item>
      <widget class="KMessageWidget" name="windowThumbnailWarning">
       <property name="visible">
        <bool>false</bool>
       </property>
       <property name="text" stdset="0">
        <string>Keeping the window thumbnail always interferes with the minimized state of windows. This can result in windows not suspending their work when minimized.</string>
       </property>
       <property name="wordWrap" stdset="0">
        <bool>true</bool>
       </property>
      </widget>
     </item>
    </layout>
   </item>
   <item row="1" column="0" colspan="2">
    <widget class="QCheckBox" name="compositingEnabled">
     <property name="text">
      <string>Enable compositor on startup</string>
     </property>
    </widget>
   </item>
   <item row="2" column="0">
    <widget class="QLabel" name="label">
     <property name="text">
      <string>Animation speed:</string>
     </property>
    </widget>
   </item>
   <item row="2" column="1">
    <layout class="QVBoxLayout" name="verticalLayout_3">
     <item>
      <widget class="QSlider" name="animationSpeed">
       <property name="maximum">
        <number>6</number>
       </property>
       <property name="orientation">
        <enum>Qt::Horizontal</enum>
       </property>
       <property name="tickPosition">
        <enum>QSlider::TicksBelow</enum>
       </property>
       <property name="tickInterval">
        <number>1</number>
       </property>
      </widget>
     </item>
     <item>
      <layout class="QHBoxLayout" name="horizontalLayout">
       <item>
        <widget class="QLabel" name="label_3">
         <property name="text">
          <string>Instant</string>
         </property>
        </widget>
       </item>
       <item>
        <spacer name="horizontalSpacer">
         <property name="orientation">
          <enum>Qt::Horizontal</enum>
         </property>
         <property name="sizeHint" stdset="0">
          <size>
           <width>40</width>
           <height>20</height>
          </size>
         </property>
        </spacer>
       </item>
       <item>
        <widget class="QLabel" name="label_4">
         <property name="text">
          <string>Very slow</string>
         </property>
        </widget>
       </item>
      </layout>
     </item>
    </layout>
   </item>
   <item row="4" column="0">
    <widget class="QLabel" name="glScaleFilterLabel">
     <property name="text">
      <string>Scale method:</string>
     </property>
    </widget>
   </item>
   <item row="4" column="1">
    <widget class="QComboBox" name="glScaleFilter">
     <item>
      <property name="text">
       <string>Crisp</string>
      </property>
     </item>
     <item>
      <property name="text">
       <string>Smooth</string>
      </property>
     </item>
     <item>
      <property name="text">
       <string>Accurate</string>
      </property>
     </item>
    </widget>
   </item>
   <item row="5" column="0">
    <widget class="QLabel" name="xrScaleFilterLabel">
     <property name="text">
      <string>Scale method:</string>
     </property>
    </widget>
   </item>
   <item row="5" column="1">
    <widget class="QComboBox" name="xrScaleFilter">
     <item>
      <property name="text">
       <string>Crisp</string>
      </property>
     </item>
     <item>
      <property name="text">
       <string>Smooth (slower)</string>
      </property>
     </item>
    </widget>
   </item>
   <item row="6" column="0" colspan="2">
    <widget class="Line" name="line">
     <property name="orientation">
      <enum>Qt::Horizontal</enum>
     </property>
    </widget>
   </item>
   <item row="7" column="0">
    <widget class="QLabel" name="label_2">
     <property name="text">
      <string>Rendering backend:</string>
     </property>
    </widget>
   </item>
   <item row="7" column="1">
    <widget class="QComboBox" name="type"/>
   </item>
   <item row="8" column="0" colspan="2">
    <widget class="Line" name="line_2">
     <property name="orientation">
      <enum>Qt::Horizontal</enum>
     </property>
    </widget>
   </item>
   <item row="9" column="0">
    <widget class="QLabel" name="label_5">
     <property name="text">
      <string>Tearing prevention (&quot;vsync&quot;):</string>
     </property>
    </widget>
   </item>
   <item row="9" column="1">
    <widget class="QComboBox" name="tearingPrevention">
     <item>
      <property name="text">
       <string>Never</string>
      </property>
     </item>
     <item>
      <property name="text">
       <string>Automatic</string>
      </property>
     </item>
     <item>
      <property name="text">
       <string>Only when cheap</string>
      </property>
     </item>
     <item>
      <property name="text">
       <string>Full screen repaints</string>
      </property>
     </item>
     <item>
      <property name="text">
       <string>Re-use screen content</string>
      </property>
     </item>
    </widget>
   </item>
   <item row="10" column="0">
    <widget class="QLabel" name="label_6">
     <property name="text">
      <string>Keep window thumbnails:</string>
     </property>
    </widget>
   </item>
   <item row="10" column="1">
    <widget class="QComboBox" name="windowThumbnail">
     <item>
      <property name="text">
       <string>Never</string>
      </property>
     </item>
     <item>
      <property name="text">
       <string>Only for Shown Windows</string>
      </property>
     </item>
     <item>
      <property name="text">
       <string>Always</string>
      </property>
     </item>
    </widget>
   </item>
   <item row="12" column="1">
    <widget class="QCheckBox" name="windowsBlockCompositing">
     <property name="toolTip">
      <string>Applications can set a hint to block compositing when the window is open.
 This brings performance improvements for e.g. games.
 The setting can be overruled by window-specific rules.</string>
     </property>
     <property name="text">
      <string>Allow applications to block compositing</string>
     </property>
    </widget>
   </item>
   <item row="13" column="1">
    <widget class="QCheckBox" name="unredirectFullscreen">
     <property name="text">
      <string>Suspend compositor for full screen windows</string>
     </property>
    </widget>
   </item>
<<<<<<< HEAD
   <item row="14" column="0" colspan="2">
    <widget class="Line" name="line_3">
     <property name="orientation">
      <enum>Qt::Horizontal</enum>
     </property>
    </widget>
   </item>
   <item row="15" column="0">
    <widget class="QLabel" name="label_7">
     <property name="text">
      <string>Animation curve:</string>
     </property>
    </widget>
   </item>
   <item row="15" column="1">
    <widget class="QComboBox" name="animationCurve">
     <item>
      <property name="text">
       <string>Linear</string>
      </property>
     </item>
     <item>
      <property name="text">
       <string>Quadratic</string>
      </property>
     </item>
     <item>
      <property name="text">
       <string>Sine</string>
      </property>
     </item>
    </widget>
   </item>
   <item row="16" column="0">
    <widget class="QLabel" name="label_8">
     <property name="text">
      <string>Latency/stutter control:</string>
     </property>
    </widget>
   </item>
   <item row="16" column="1">
    <widget class="QComboBox" name="latencyControl">
     <item>
      <property name="text">
       <string>Favor responsiveness</string>
      </property>
     </item>
     <item>
      <property name="text">
       <string>Balanced</string>
      </property>
     </item>
     <item>
      <property name="text">
       <string>Favor low latency</string>
      </property>
     </item>
     <item>
      <property name="text">
       <string>Aggressively favor low latency</string>
      </property>
     </item>
    </widget>
   </item>
   <item row="17" column="0">
    <widget class="QLabel" name="label_9">
     <property name="text">
      <string>Maximum latency reduction:</string>
     </property>
    </widget>
   </item>
   <item row="17" column="1">
    <widget class="QSpinBox" name="maxLatency">
     <property name="maximum">
      <number>8</number>
     </property>
    </widget>
   </item>
   <item row="18" column="0">
    <widget class="QLabel" name="label_10">
     <property name="text">
      <string>Minimum latency reduction:</string>
     </property>
    </widget>
   </item>
   <item row="18" column="1">
    <widget class="QSpinBox" name="minLatency">
     <property name="maximum">
      <number>8</number>
     </property>
    </widget>
   </item>
   <item row="19" column="1">
    <widget class="QLabel" name="label_11">
     <property name="text">
      <string>(units in milliseconds)</string>
     </property>
     <property name="alignment">
      <set>Qt::AlignRight|Qt::AlignTrailing|Qt::AlignVCenter</set>
     </property>
    </widget>
   </item>
=======
>>>>>>> 51a6b5fe
  </layout>
 </widget>
 <customwidgets>
  <customwidget>
   <class>KMessageWidget</class>
   <extends>QFrame</extends>
   <header>kmessagewidget.h</header>
   <container>1</container>
  </customwidget>
 </customwidgets>
 <resources/>
 <connections/>
</ui><|MERGE_RESOLUTION|>--- conflicted
+++ resolved
@@ -6,13 +6,8 @@
    <rect>
     <x>0</x>
     <y>0</y>
-<<<<<<< HEAD
     <width>497</width>
     <height>552</height>
-=======
-    <width>462</width>
-    <height>415</height>
->>>>>>> 51a6b5fe
    </rect>
   </property>
   <layout class="QFormLayout" name="formLayout">
@@ -338,7 +333,6 @@
      </property>
     </widget>
    </item>
-<<<<<<< HEAD
    <item row="14" column="0" colspan="2">
     <widget class="Line" name="line_3">
      <property name="orientation">
@@ -441,8 +435,6 @@
      </property>
     </widget>
    </item>
-=======
->>>>>>> 51a6b5fe
   </layout>
  </widget>
  <customwidgets>
