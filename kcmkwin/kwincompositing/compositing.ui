--- conflicted
+++ resolved
@@ -6,13 +6,8 @@
    <rect>
     <x>0</x>
     <y>0</y>
-<<<<<<< HEAD
-    <width>462</width>
-    <height>415</height>
-=======
     <width>497</width>
     <height>552</height>
->>>>>>> 6666cb13
    </rect>
   </property>
   <layout class="QFormLayout" name="formLayout">
@@ -69,7 +64,6 @@
      </item>
      <item>
       <widget class="KMessageWidget" name="unredirectInformation">
-<<<<<<< HEAD
        <property name="visible">
         <bool>false</bool>
        </property>
@@ -86,8 +80,6 @@
      </item>
      <item>
       <widget class="KMessageWidget" name="scaleWarning">
-=======
->>>>>>> 6666cb13
        <property name="visible">
         <bool>false</bool>
        </property>
@@ -357,8 +349,6 @@
      </property>
     </widget>
    </item>
-<<<<<<< HEAD
-=======
    <item row="14" column="0" colspan="2">
     <widget class="Line" name="line_3">
      <property name="orientation">
@@ -461,7 +451,6 @@
      </property>
     </widget>
    </item>
->>>>>>> 6666cb13
   </layout>
  </widget>
  <customwidgets>
