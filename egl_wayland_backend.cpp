--- conflicted
+++ resolved
@@ -81,12 +81,8 @@
 EglWaylandBackend::~EglWaylandBackend()
 {
     cleanupGL();
-<<<<<<< HEAD
+    checkGLError("Cleanup");
     doneCurrent();
-=======
-    checkGLError("Cleanup");
-    eglMakeCurrent(m_display, EGL_NO_SURFACE, EGL_NO_SURFACE, EGL_NO_CONTEXT);
->>>>>>> 6acef129
     eglDestroyContext(m_display, m_context);
     eglDestroySurface(m_display, m_surface);
     eglTerminate(m_display);
