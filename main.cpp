/********************************************************************
 KWin - the KDE window manager
 This file is part of the KDE project.

Copyright (C) 1999, 2000 Matthias Ettrich <ettrich@kde.org>
Copyright (C) 2003 Lubos Lunak <l.lunak@kde.org>

This program is free software; you can redistribute it and/or modify
it under the terms of the GNU General Public License as published by
the Free Software Foundation; either version 2 of the License, or
(at your option) any later version.

This program is distributed in the hope that it will be useful,
but WITHOUT ANY WARRANTY; without even the implied warranty of
MERCHANTABILITY or FITNESS FOR A PARTICULAR PURPOSE.  See the
GNU General Public License for more details.

You should have received a copy of the GNU General Public License
along with this program.  If not, see <http://www.gnu.org/licenses/>.
*********************************************************************/

#include "main.h"
#include "config-workspace.h"
// kwin
#include "atoms.h"
#include "options.h"
#include "sm.h"
#include "workspace.h"
#include "xcbutils.h"

// KDE workspace
#include <ksmserver_interface.h>

// KDE
#include <kdeversion.h>
#include <KDE/KAboutData>
#include <KDE/KConfig>
#include <KDE/KConfigGroup>
#include <KDE/KCrash>
#include <KDE/KLocalizedString>
// Qt
#include <qplatformdefs.h>
#include <QDebug>
#include <QComboBox>
#include <qcommandlineparser.h>
#include <QDialog>
#include <QDialogButtonBox>
#include <QLabel>
#include <QPushButton>
#include <QStandardPaths>
#include <QVBoxLayout>
<<<<<<< HEAD
#include <QtDBus/QtDBus>
#include <QX11Info>
// TODO: remove once QX11Info provides the X screen
#include <X11/Xlib.h>
=======

#include "config-workspace.h"
>>>>>>> 61f1bcc9

// system
#ifdef HAVE_UNISTD_H
#include <unistd.h>
#endif // HAVE_UNISTD_H

#ifdef HAVE_MALLOC_H
#include <malloc.h>
#endif // HAVE_MALLOC_H

<<<<<<< HEAD
=======
#include <ksmserver_interface.h>

#include "atoms.h"
#include "options.h"
#include "sm.h"
#include "utils.h"
#include "effects.h"
#include "workspace.h"
#include "xcbutils.h"

#define INT8 _X11INT8
#define INT32 _X11INT32
#include <X11/Xproto.h>
#undef INT8
#undef INT32

static bool isMultiHead()
{
    QByteArray multiHead = qgetenv("KDE_MULTIHEAD");
    if (!multiHead.isEmpty()) {
        return (multiHead.toLower() == "true");
    }
    return true;
}

>>>>>>> 61f1bcc9
namespace KWin
{

Options* options;

Atoms* atoms;

int screen_number = -1;
bool is_multihead = false;

//************************************
// KWinSelectionOwner
//************************************

KWinSelectionOwner::KWinSelectionOwner(int screen_P)
    : KSelectionOwner(make_selection_atom(screen_P), screen_P)
{
}

xcb_atom_t KWinSelectionOwner::make_selection_atom(int screen_P)
{
    if (screen_P < 0)
        screen_P = DefaultScreen(display());
    QByteArray screen(QByteArrayLiteral("WM_S"));
    screen.append(QByteArray::number(screen_P));
    ScopedCPointer<xcb_intern_atom_reply_t> atom(xcb_intern_atom_reply(
        connection(),
        xcb_intern_atom_unchecked(connection(), false, screen.length(), screen.constData()),
        nullptr));
    if (atom.isNull()) {
        return XCB_ATOM_NONE;
    }
    return atom->atom;
}

void KWinSelectionOwner::getAtoms()
{
    KSelectionOwner::getAtoms();
    if (xa_version == XCB_ATOM_NONE) {
        const QByteArray name(QByteArrayLiteral("VERSION"));
        ScopedCPointer<xcb_intern_atom_reply_t> atom(xcb_intern_atom_reply(
            connection(),
            xcb_intern_atom_unchecked(connection(), false, name.length(), name.constData()),
            nullptr));
        if (!atom.isNull()) {
            xa_version = atom->atom;
        }
    }
}

void KWinSelectionOwner::replyTargets(xcb_atom_t property_P, xcb_window_t requestor_P)
{
    KSelectionOwner::replyTargets(property_P, requestor_P);
    xcb_atom_t atoms[ 1 ] = { xa_version };
    // PropModeAppend !
    xcb_change_property(connection(), XCB_PROP_MODE_APPEND, requestor_P,
                        property_P, XCB_ATOM_ATOM, 32, 1, atoms);
}

bool KWinSelectionOwner::genericReply(xcb_atom_t target_P, xcb_atom_t property_P, xcb_window_t requestor_P)
{
    if (target_P == xa_version) {
        int32_t version[] = { 2, 0 };
        xcb_change_property(connection(), XCB_PROP_MODE_REPLACE, requestor_P,
                            property_P, XCB_ATOM_INTEGER, 32, 2, version);
    } else
        return KSelectionOwner::genericReply(target_P, property_P, requestor_P);
    return true;
}

xcb_atom_t KWinSelectionOwner::xa_version = XCB_ATOM_NONE;

class AlternativeWMDialog : public QDialog
{
public:
    AlternativeWMDialog()
        : QDialog() {
        QWidget* mainWidget = new QWidget(this);
        QVBoxLayout* layout = new QVBoxLayout(mainWidget);
        QString text = i18n(
                           "KWin is unstable.\n"
                           "It seems to have crashed several times in a row.\n"
                           "You can select another window manager to run:");
        QLabel* textLabel = new QLabel(text, mainWidget);
        layout->addWidget(textLabel);
        wmList = new QComboBox(mainWidget);
        wmList->setEditable(true);
        layout->addWidget(wmList);

        addWM(QStringLiteral("metacity"));
        addWM(QStringLiteral("openbox"));
        addWM(QStringLiteral("fvwm2"));
        addWM(QStringLiteral(KWIN_NAME));

        QVBoxLayout *mainLayout = new QVBoxLayout(this);
        mainLayout->addWidget(mainWidget);
        QDialogButtonBox *buttons = new QDialogButtonBox(QDialogButtonBox::Ok | QDialogButtonBox::Cancel, this);
        buttons->button(QDialogButtonBox::Ok)->setDefault(true);
        connect(buttons, &QDialogButtonBox::accepted, this, &QDialog::accept);
        connect(buttons, &QDialogButtonBox::rejected, this, &QDialog::reject);
        mainLayout->addWidget(buttons);

        raise();
    }

    void addWM(const QString& wm) {
        // TODO: Check if WM is installed
        if (!QStandardPaths::findExecutable(wm).isEmpty())
            wmList->addItem(wm);
    }
    QString selectedWM() const {
        return wmList->currentText();
    }

private:
    QComboBox* wmList;
};

int Application::crashes = 0;

Application::Application(int &argc, char **argv)
    : QApplication(argc, argv)
    , owner(screen_number)
    , m_eventFilter(new XcbEventFilter())
    , m_replace(false)
    , m_configLock(false)
{
}

void Application::setConfigLock(bool lock)
{
    m_configLock = lock;
}

void Application::setReplace(bool replace)
{
    m_replace = replace;
}

void Application::start()
{
    setQuitOnLastWindowClosed(false);

    KSharedConfig::Ptr config = KSharedConfig::openConfig();
    if (!config->isImmutable() && m_configLock) {
        // TODO: This shouldn't be necessary
        //config->setReadOnly( true );
        config->reparseConfiguration();
    }

    if (screen_number == -1)
        screen_number = QX11Info::appScreen();

    connect(&owner, &KSelectionOwner::failedToClaimOwnership, []{
        fputs(i18n("kwin: unable to claim manager selection, another wm running? (try using --replace)\n").toLocal8Bit().constData(), stderr);
        ::exit(1);
    });
    connect(&owner, SIGNAL(lostOwnership()), SLOT(lostSelection()));
    connect(&owner, &KSelectionOwner::claimedOwnership, [this]{
        installNativeEventFilter(m_eventFilter.data());
        // first load options - done internally by a different thread
        options = new Options;

        // Check  whether another windowmanager is running
        const uint32_t maskValues[] = {XCB_EVENT_MASK_SUBSTRUCTURE_REDIRECT};
        ScopedCPointer<xcb_generic_error_t> redirectCheck(xcb_request_check(connection(),
                                                                            xcb_change_window_attributes_checked(connection(),
                                                                                                                 rootWindow(),
                                                                                                                 XCB_CW_EVENT_MASK,
                                                                                                                 maskValues)));
        if (!redirectCheck.isNull()) {
            fputs(i18n("kwin: another window manager is running (try using --replace)\n").toLocal8Bit().constData(), stderr);
            ::exit(1);
        }

        atoms->retrieveHelpers();

        // This tries to detect compositing options and can use GLX. GLX problems
        // (X errors) shouldn't cause kwin to abort, so this is out of the
        // critical startup section where x errors cause kwin to abort.

        // create workspace.
        (void) new Workspace(isSessionRestored());

        Xcb::sync(); // Trigger possible errors, there's still a chance to abort

        const QByteArray splashAtomName(QByteArrayLiteral("_KDE_SPLASH_PROGRESS"));
        ScopedCPointer<xcb_intern_atom_reply_t> splashAtom(xcb_intern_atom_reply(connection(),
            xcb_intern_atom_unchecked(connection(), false, splashAtomName.length(), splashAtomName.constData()), nullptr));
        xcb_client_message_event_t e;
        e.response_type = XCB_CLIENT_MESSAGE;
        e.format = 8;
        e.window = rootWindow();
        e.type = splashAtom->atom;
        strcpy((char*)e.data.data8, "wm");
        xcb_send_event(connection(), false, rootWindow(), XCB_EVENT_MASK_SUBSTRUCTURE_NOTIFY, (const char *)&e);
    });
    // we need to do an XSync here, otherwise the QPA might crash us later on
    Xcb::sync();
    owner.claim(m_replace, true);

    crashChecking();
    atoms = new Atoms;
}

Application::~Application()
{
    delete Workspace::self();
    if (owner.ownerWindow() != XCB_WINDOW_NONE)   // If there was no --replace (no new WM)
        Xcb::setInputFocus(XCB_INPUT_FOCUS_POINTER_ROOT);
    delete options;
    delete atoms;
}

void Application::crashChecking()
{
    KCrash::setEmergencySaveFunction(Application::crashHandler);
    if (crashes >= 4) {
        // Something has gone seriously wrong
        AlternativeWMDialog dialog;
        QString cmd = QStringLiteral(KWIN_NAME);
        if (dialog.exec() == QDialog::Accepted)
            cmd = dialog.selectedWM();
        else
            ::exit(1);
        if (cmd.length() > 500) {
            qDebug() << "Command is too long, truncating";
            cmd = cmd.left(500);
        }
        qDebug() << "Starting" << cmd << "and exiting";
        char buf[1024];
        sprintf(buf, "%s &", cmd.toAscii().data());
        system(buf);
        ::exit(1);
    }
    if (crashes >= 2) {
        // Disable compositing if we have had too many crashes
        qDebug() << "Too many crashes recently, disabling compositing";
        KConfigGroup compgroup(KSharedConfig::openConfig(), "Compositing");
        compgroup.writeEntry("Enabled", false);
    }
    // Reset crashes count if we stay up for more that 15 seconds
    QTimer::singleShot(15 * 1000, this, SLOT(resetCrashesCount()));
}

void Application::lostSelection()
{
    sendPostedEvents();
    delete Workspace::self();
    // Remove windowmanager privileges
    Xcb::selectInput(rootWindow(), XCB_EVENT_MASK_PROPERTY_CHANGE);
    quit();
}

bool Application::notify(QObject* o, QEvent* e)
{
    if (Workspace::self()->workspaceEvent(e))
        return true;
    return QApplication::notify(o, e);
}

static void sighandler(int)
{
    QApplication::exit();
}

void Application::crashHandler(int signal)
{
    crashes++;

    fprintf(stderr, "Application::crashHandler() called with signal %d; recent crashes: %d\n", signal, crashes);
    char cmd[1024];
    sprintf(cmd, "%s --crashes %d &",
            QFile::encodeName(QCoreApplication::applicationFilePath()).constData(), crashes);

    sleep(1);
    system(cmd);
}

void Application::resetCrashesCount()
{
    crashes = 0;
}

void Application::setCrashCount(int count)
{
    crashes = count;
}

bool Application::wasCrash()
{
    return crashes > 0;
}

bool XcbEventFilter::nativeEventFilter(const QByteArray &eventType, void *message, long int *result)
{
    Q_UNUSED(result)
    if (!Workspace::self()) {
        // Workspace not yet created
        return false;
    }
    if (eventType != "xcb_generic_event_t") {
        return false;
    }
    return Workspace::self()->workspaceEvent(static_cast<xcb_generic_event_t *>(message));
}

} // namespace

static const char version[] = KDE_VERSION_STRING;
static const char description[] = I18N_NOOP("KDE window manager");

extern "C"
KDE_EXPORT int kdemain(int argc, char * argv[])
{
#ifdef M_TRIM_THRESHOLD
    // Prevent fragmentation of the heap by malloc (glibc).
    //
    // The default threshold is 128*1024, which can result in a large memory usage
    // due to fragmentation especially if we use the raster graphicssystem. On the
    // otherside if the threshold is too low, free() starts to permanently ask the kernel
    // about shrinking the heap.
#ifdef HAVE_UNISTD_H
    const int pagesize = sysconf(_SC_PAGESIZE);
#else
    const int pagesize = 4*1024;
#endif // HAVE_UNISTD_H
    mallopt(M_TRIM_THRESHOLD, 5*pagesize);
#endif // M_TRIM_THRESHOLD

    int primaryScreen = 0;
    xcb_connection_t *c = xcb_connect(nullptr, &primaryScreen);
    if (!c || xcb_connection_has_error(c)) {
        fprintf(stderr, "%s: FATAL ERROR while trying to open display %s\n",
                argv[0], qgetenv("DISPLAY").constData());
        exit(1);
    }

    const int number_of_screens = xcb_setup_roots_length(xcb_get_setup(c));

    // multi head
<<<<<<< HEAD
    auto isMultiHead = []() -> bool {
        QByteArray multiHead = qgetenv("KDE_MULTIHEAD");
        if (!multiHead.isEmpty()) {
            return (multiHead.toLower() == "true");
        }
        return false;
    };
=======
>>>>>>> 61f1bcc9
    if (number_of_screens != 1 && isMultiHead()) {
        KWin::is_multihead = true;
        KWin::screen_number = primaryScreen;
        int pos; // Temporarily needed to reconstruct DISPLAY var if multi-head
        QByteArray display_name = qgetenv("DISPLAY");
        xcb_disconnect(c);
        c = nullptr;

        if ((pos = display_name.lastIndexOf('.')) != -1)
            display_name.remove(pos, 10);   // 10 is enough to be sure we removed ".s"

        QString envir;
        for (int i = 0; i < number_of_screens; i++) {
            // If execution doesn't pass by here, then kwin
            // acts exactly as previously
            if (i != KWin::screen_number && fork() == 0) {
                KWin::screen_number = i;
                // Break here because we are the child process, we don't
                // want to fork() anymore
                break;
            }
        }
        // In the next statement, display_name shouldn't contain a screen
        // number. If it had it, it was removed at the "pos" check
        envir.sprintf("DISPLAY=%s.%d", display_name.data(), KWin::screen_number);

        if (putenv(strdup(envir.toAscii().constData()))) {
            fprintf(stderr, "%s: WARNING: unable to set DISPLAY environment variable\n", argv[0]);
            perror("putenv()");
        }
    }

    if (signal(SIGTERM, KWin::sighandler) == SIG_IGN)
        signal(SIGTERM, SIG_IGN);
    if (signal(SIGINT, KWin::sighandler) == SIG_IGN)
        signal(SIGINT, SIG_IGN);
    if (signal(SIGHUP, KWin::sighandler) == SIG_IGN)
        signal(SIGHUP, SIG_IGN);

    // Disable the glib event loop integration, since it seems to be responsible
    // for several bug reports about high CPU usage (bug #239963)
    setenv("QT_NO_GLIB", "1", true);

    org::kde::KSMServerInterface ksmserver(QStringLiteral("org.kde.ksmserver"), QStringLiteral("/KSMServer"), QDBusConnection::sessionBus());
    ksmserver.suspendStartup(QStringLiteral(KWIN_NAME));
    KWin::Application a(argc, argv);

    a.setApplicationName(QStringLiteral(KWIN_NAME));
    a.setApplicationVersion(QStringLiteral(KDE_VERSION_STRING));
    a.setApplicationDisplayName(i18n("KWin"));

    KAboutData aboutData(QStringLiteral(KWIN_NAME),          // The program name used internally
                         QString(),                          // The message catalog name. If null, program name is used instead
                         i18n("KWin"),                       // A displayable program name string
                         QStringLiteral(KDE_VERSION_STRING), // The program version string
                         i18n(description),                  // Short description of what the app does
                         KAboutData::License_GPL,            // The license this code is released under
                         i18n("(c) 1999-2013, The KDE Developers"));   // Copyright Statement

    aboutData.addAuthor(i18n("Matthias Ettrich"), QString(), QStringLiteral("ettrich@kde.org"));
    aboutData.addAuthor(i18n("Cristian Tibirna"), QString(), QStringLiteral("tibirna@kde.org"));
    aboutData.addAuthor(i18n("Daniel M. Duley"),  QString(), QStringLiteral("mosfet@kde.org"));
    aboutData.addAuthor(i18n("Luboš Luňák"),      QString(), QStringLiteral("l.lunak@kde.org"));
    aboutData.addAuthor(i18n("Martin Gräßlin"),   i18n("Maintainer"), QStringLiteral("mgraesslin@kde.org"));

    QCommandLineOption lockOption(QStringLiteral("lock"), i18n("Disable configuration options"));
    QCommandLineOption replaceOption(QStringLiteral("replace"), i18n("Replace already-running ICCCM2.0-compliant window manager"));
    QCommandLineOption crashesOption(QStringLiteral("crashes"), i18n("Indicate that KWin has recently crashed n times"), QStringLiteral("n"));

    QCommandLineParser parser;
    parser.setApplicationDescription(i18n("KDE window manager"));
    parser.addVersionOption();
    parser.addHelpOption();
    parser.addOption(lockOption);
    parser.addOption(replaceOption);
    parser.addOption(crashesOption);

    parser.process(a);

    KWin::Application::setCrashCount(parser.value(crashesOption).toInt());
    a.setConfigLock(parser.isSet(lockOption));
    a.setReplace(parser.isSet(replaceOption));

    a.start();

    ksmserver.resumeStartup(QStringLiteral(KWIN_NAME));
#warning SessionManager needs porting
#if KWIN_QT5_PORTING
    KWin::SessionManager weAreIndeed;
#endif
    KWin::SessionSaveDoneHelper helper;
#warning insertCatalog needs porting
#if KWIN_QT5_PORTING
    KGlobal::locale()->insertCatalog("kwin_effects");
    KGlobal::locale()->insertCatalog("kwin_scripts");
    KGlobal::locale()->insertCatalog("kwin_scripting");
#endif

    // Announce when KWIN_DIRECT_GL is set for above HACK
    if (qstrcmp(qgetenv("KWIN_DIRECT_GL"), "1") == 0)
        qDebug() << "KWIN_DIRECT_GL set, not forcing LIBGL_ALWAYS_INDIRECT=1";

    QString appname;
    if (KWin::screen_number == 0)
        appname = QStringLiteral("org.kde.kwin");
    else
        appname.sprintf("org.kde.kwin-screen-%d", KWin::screen_number);

    QDBusConnection::sessionBus().interface()->registerService(
        appname, QDBusConnectionInterface::DontQueueService);

    return a.exec();
}

#include "main.moc"<|MERGE_RESOLUTION|>--- conflicted
+++ resolved
@@ -49,15 +49,10 @@
 #include <QPushButton>
 #include <QStandardPaths>
 #include <QVBoxLayout>
-<<<<<<< HEAD
 #include <QtDBus/QtDBus>
 #include <QX11Info>
 // TODO: remove once QX11Info provides the X screen
 #include <X11/Xlib.h>
-=======
-
-#include "config-workspace.h"
->>>>>>> 61f1bcc9
 
 // system
 #ifdef HAVE_UNISTD_H
@@ -68,34 +63,6 @@
 #include <malloc.h>
 #endif // HAVE_MALLOC_H
 
-<<<<<<< HEAD
-=======
-#include <ksmserver_interface.h>
-
-#include "atoms.h"
-#include "options.h"
-#include "sm.h"
-#include "utils.h"
-#include "effects.h"
-#include "workspace.h"
-#include "xcbutils.h"
-
-#define INT8 _X11INT8
-#define INT32 _X11INT32
-#include <X11/Xproto.h>
-#undef INT8
-#undef INT32
-
-static bool isMultiHead()
-{
-    QByteArray multiHead = qgetenv("KDE_MULTIHEAD");
-    if (!multiHead.isEmpty()) {
-        return (multiHead.toLower() == "true");
-    }
-    return true;
-}
-
->>>>>>> 61f1bcc9
 namespace KWin
 {
 
@@ -437,16 +404,13 @@
     const int number_of_screens = xcb_setup_roots_length(xcb_get_setup(c));
 
     // multi head
-<<<<<<< HEAD
     auto isMultiHead = []() -> bool {
         QByteArray multiHead = qgetenv("KDE_MULTIHEAD");
         if (!multiHead.isEmpty()) {
             return (multiHead.toLower() == "true");
         }
-        return false;
+        return true;
     };
-=======
->>>>>>> 61f1bcc9
     if (number_of_screens != 1 && isMultiHead()) {
         KWin::is_multihead = true;
         KWin::screen_number = primaryScreen;
